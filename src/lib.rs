--- conflicted
+++ resolved
@@ -21,18 +21,6 @@
 }
 
 impl DHTEndpoint {
-<<<<<<< HEAD
-    pub fn start(net_id: String, node_id: Key, node_addr: String, bootstrap: String) {
-        let mut dht = DHTEndpoint {
-            routes: RoutingTable::new( NodeInfo { id: node_id, addr: node_addr } ),
-            net_id: net_id,
-        };
-        let mut socket = UdpSocket::bind(&dht.routes.node.addr[..]).unwrap();
-        let actual_addr = socket.local_addr().unwrap().to_string();
-        if actual_addr != dht.routes.node.addr {
-            dht.routes.node.addr = actual_addr;
-            println!("DHTEndpoint's node address was updated to {:?}", dht.routes.node.addr);
-=======
     pub fn new(net_id: String, node_id: Key, mut node_addr: String) -> DHTEndpoint {
         let mut socket = UdpSocket::bind(&node_addr[..]).unwrap();
         let node_info = NodeInfo {
@@ -46,7 +34,6 @@
             routes: Arc::new(Mutex::new(routes)),
             net_id: net_id,
             rpc: RpcEndpoint { socket: socket },
->>>>>>> 45f2b307
         }
     }
 
@@ -56,16 +43,6 @@
             let (len, src) = self.rpc.socket.recv_from(&mut buf).unwrap();
             let buf_str = std::str::from_utf8(&buf[..len]).unwrap();
             let msg: Message = rustc_serialize::json::decode(&buf_str).unwrap();
-<<<<<<< HEAD
-            match msg.payload {
-                Payload::Request(_) => { dht.handle_request(&mut socket, &msg) }
-                Payload::Reply(_) => {
-                    // Lookup token in map of expected replies
-                    // if not found, ignore and print error
-                    dht.handle_reply(&mut socket, &msg)
-                }
-            }
-=======
 
             println!("|  IN | {:?} <== {:?} ", msg.payload, msg.src.id);
 
@@ -84,7 +61,6 @@
                     }
                 }
             });
->>>>>>> 45f2b307
         }
     }
 
